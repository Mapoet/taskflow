--- conflicted
+++ resolved
@@ -162,128 +162,5 @@
   }
 }
 
-<<<<<<< HEAD
-// ----------------------------------------------------------------------------
-  
-// class: Topology
-class Topology {
-  
-  template <template<typename...> typename E> 
-  friend class BasicTaskflow;
+}  // end of namespace tf. ---------------------------------------------------
 
-  public:
-
-    Topology(Graph&&);
-
-    template <typename C>
-    Topology(Graph&&, C&&);
-
-    std::string dump() const;
-    void dump(std::ostream&) const;
-
-  private:
-
-    Graph _graph;
-
-    std::shared_future<void> _future;
-
-    std::vector<Node*> _sources;
-
-    Node _target;
-};
-
-// TODO: remove duplicate code in the two constructors
-
-// Constructor
-inline Topology::Topology(Graph&& t) : 
-  _graph(std::move(t)) {
-
-  _target._topology = this;
-  
-  std::promise<void> promise;
-
-  _future = promise.get_future().share();
-
-  _target._work = [p=MoC{std::move(promise)}] () mutable { 
-    p.get().set_value(); 
-  };
-
-  // Build the super source and super target.
-  for(auto& node : _graph) {
-
-    node._topology = this;
-
-    if(node.num_dependents() == 0) {
-      _sources.push_back(&node);
-    }
-
-    if(node.num_successors() == 0) {
-      node.precede(_target);
-    }
-  }
-}
-
-
-// Constructor
-template <typename C>
-inline Topology::Topology(Graph&& t, C&& c) : 
-  _graph(std::move(t)) {
-
-  //_source._topology = this;
-  _target._topology = this;
-  
-  std::promise<void> promise;
-
-  _future = promise.get_future().share();
-
-  _target._work = [p=MoC{std::move(promise)}, c{std::forward<C>(c)}] () mutable { 
-    p.get().set_value();
-    c();
-  };
-
-  // Build the super source and super target.
-  for(auto& node : _graph) {
-
-    node._topology = this;
-
-    if(node.num_dependents() == 0) {
-      _sources.push_back(&node);
-    }
-
-    if(node.num_successors() == 0) {
-      node.precede(_target);
-    }
-  }
-}
-
-
-// Procedure: dump
-inline void Topology::dump(std::ostream& os) const {
-
-  assert(!(_target._subgraph));
-  
-  os << "digraph Topology {\n"
-     << _target.dump();
-
-  for(const auto& node : _graph) {
-    os << node.dump();
-  }
-
-  os << "}\n";
-}
-  
-// Function: dump
-inline std::string Topology::dump() const { 
-  std::ostringstream os;
-  dump(os);
-  return os.str();
-}
-
-// ----------------------------------------------------------------------------
-
-
-
-}  // end of namespace tf. ---------------------------------------------------
-=======
-};  // end of namespace tf. ---------------------------------------------------
->>>>>>> 22be4733
