--- conflicted
+++ resolved
@@ -133,21 +133,6 @@
 template <typename T, typename... Ts>
 constexpr auto get_index_v = get_index<T, Ts...>::value;
 
-<<<<<<< HEAD
-// ----------------------------------------------------------------------------
-// is_pod
-//-----------------------------------------------------------------------------
-template <typename T>
-struct is_pod {
-  static const bool value = std::is_trivial_v<T> &&
-                            std::is_standard_layout_v<T>;
-};
-
-template <typename T>
-constexpr bool is_pod_v = is_pod<T>::value;
-=======
->>>>>>> b4fba93f
-
 // ----------------------------------------------------------------------------
 // unwrap_reference
 // ----------------------------------------------------------------------------
