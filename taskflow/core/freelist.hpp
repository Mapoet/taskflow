#pragma once

#include "tsq.hpp"

namespace tf {

/**
@private
*/
template <typename T>
class Freelist {

  friend class Executor;

  public:
  
  struct Bucket {
    std::mutex mutex;
    UnboundedTaskQueue<T> queue;
  };
  
  // Here, we don't create just N task queues in the freelist as it will cause
  // the work-stealing loop to spand a lot of time on stealing tasks.
  // Experimentally speaking, we found floor_log2(N) is the best.
  TF_FORCE_INLINE Freelist(size_t N) : _buckets(N < 4 ? 1 : floor_log2(N)) {}

  TF_FORCE_INLINE void push(T item) {
    auto b = reinterpret_cast<uintptr_t>(item) % _buckets.size();
    std::scoped_lock lock(_buckets[b].mutex);
    _buckets[b].queue.push(item);
  }

<<<<<<< HEAD
  void push(T item) {
    uintptr_t hash = reinterpret_cast<uintptr_t>(item);
    hash = hash ^ (hash >> 16);
    push(hash % _heads.size(), item);
=======
  TF_FORCE_INLINE T steal(size_t w) {
    return _buckets[w].queue.steal();
>>>>>>> 30943981
  }
  
  TF_FORCE_INLINE T steal_with_hint(size_t w, size_t& num_empty_steals) {
    return _buckets[w].queue.steal_with_hint(num_empty_steals);
  }

  TF_FORCE_INLINE size_t size() const {
    return _buckets.size();
  }

  private:
  
  std::vector<Bucket> _buckets;
};


}  // end of namespace tf -----------------------------------------------------<|MERGE_RESOLUTION|>--- conflicted
+++ resolved
@@ -13,32 +13,27 @@
   friend class Executor;
 
   public:
-  
   struct Bucket {
     std::mutex mutex;
     UnboundedTaskQueue<T> queue;
-  };
+  };  
   
   // Here, we don't create just N task queues in the freelist as it will cause
   // the work-stealing loop to spand a lot of time on stealing tasks.
   // Experimentally speaking, we found floor_log2(N) is the best.
   TF_FORCE_INLINE Freelist(size_t N) : _buckets(N < 4 ? 1 : floor_log2(N)) {}
 
+  // Pointers are aligned to 8 bytes. We perform a simple hash to avoid contention caused
+  // by hashing to the same slot.
   TF_FORCE_INLINE void push(T item) {
-    auto b = reinterpret_cast<uintptr_t>(item) % _buckets.size();
+    //auto b = reinterpret_cast<uintptr_t>(item) % _buckets.size();
+    auto b = (reinterpret_cast<uintptr_t>(item) >> 16) % _buckets.size();
     std::scoped_lock lock(_buckets[b].mutex);
     _buckets[b].queue.push(item);
   }
 
-<<<<<<< HEAD
-  void push(T item) {
-    uintptr_t hash = reinterpret_cast<uintptr_t>(item);
-    hash = hash ^ (hash >> 16);
-    push(hash % _heads.size(), item);
-=======
   TF_FORCE_INLINE T steal(size_t w) {
     return _buckets[w].queue.steal();
->>>>>>> 30943981
   }
   
   TF_FORCE_INLINE T steal_with_hint(size_t w, size_t& num_empty_steals) {
