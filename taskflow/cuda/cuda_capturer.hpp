--- conflicted
+++ resolved
@@ -1216,14 +1216,8 @@
 
   // offload the executable
   if(_executable) {
-<<<<<<< HEAD
-
-    cudaScopedPerThreadStream s;
-=======
-     
     //cudaScopedPerThreadStream s;
     cudaStream s;
->>>>>>> b4fba93f
 
     while(!predicate()) {
       TF_CHECK_CUDA(
