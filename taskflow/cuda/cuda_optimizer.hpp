#pragma once

#include "cuda_graph.hpp"

/**
@file cuda_optimizer.hpp
@brief %cudaFlow capturing algorithms include file
*/

namespace tf {

// ----------------------------------------------------------------------------
// cudaCapturingBase
// ----------------------------------------------------------------------------

/**
@private

@brief class to provide helper common methods for optimization algorithms
*/
class cudaCapturingBase {

  protected:

    std::vector<cudaNode*> _toposort(cudaGraph&);
    std::vector<std::vector<cudaNode*>> _levelize(cudaGraph&);
};

// Function: _toposort
inline std::vector<cudaNode*> cudaCapturingBase::_toposort(cudaGraph& graph) {

  std::vector<cudaNode*> res;
  std::queue<cudaNode*> bfs;

  res.reserve(graph._nodes.size());

  // insert the first level of nodes into the queue
  for(auto& u : graph._nodes) {

    auto hu = std::get_if<cudaNode::Capture>(&u->_handle);
    hu->level = u->_dependents.size();

    if(hu->level == 0) {
      bfs.push(u.get());
    }
  }

  // levelize the graph using bfs
  while(!bfs.empty()) {

    auto u = bfs.front();
    bfs.pop();

    res.push_back(u);

    for(auto v : u->_successors) {
      auto hv = std::get_if<cudaNode::Capture>(&v->_handle);
      if(--hv->level == 0) {
        bfs.push(v);
      }
    }
  }

  return res;
}

// Function: _levelize
inline std::vector<std::vector<cudaNode*>>
cudaCapturingBase::_levelize(cudaGraph& graph) {

  std::queue<cudaNode*> bfs;

  size_t max_level = 0;

  // insert the first level of nodes into the queue
  for(auto& u : graph._nodes) {

    auto hu = std::get_if<cudaNode::Capture>(&u->_handle);
    hu->level = u->_dependents.size();

    if(hu->level == 0) {
      bfs.push(u.get());
    }
  }

  // levelize the graph using bfs
  while(!bfs.empty()) {

    auto u = bfs.front();
    bfs.pop();

    auto hu = std::get_if<cudaNode::Capture>(&u->_handle);

    for(auto v : u->_successors) {
      auto hv = std::get_if<cudaNode::Capture>(&v->_handle);
      if(--hv->level == 0) {
        hv->level = hu->level + 1;
        if(hv->level > max_level) {
          max_level = hv->level;
        }
        bfs.push(v);
      }
    }
  }

  // set level_graph and each node's idx
  std::vector<std::vector<cudaNode*>> level_graph(max_level+1);
  for(auto& u : graph._nodes) {
    auto hu = std::get_if<cudaNode::Capture>(&u->_handle);
    hu->lid = level_graph[hu->level].size();
    level_graph[hu->level].emplace_back(u.get());

    //for(auto s : u->_successors) {
    //  assert(hu.level < std::get_if<cudaNode::Capture>(&s->_handle)->level);
    //}
  }

  return level_graph;
}

// ----------------------------------------------------------------------------
// class definition: cudaSequentialCapturing
// ----------------------------------------------------------------------------

/**
@class cudaSequentialCapturing

@brief class to capture a CUDA graph using a sequential stream

A sequential capturing algorithm finds a topological order of
the described graph and captures dependent GPU tasks using a single stream.
All GPU tasks run sequentially without breaking inter dependencies.
*/
class cudaSequentialCapturing : public cudaCapturingBase {

  friend class cudaFlowCapturer;

  public:

    /**
    @brief constructs a sequential optimizer
    */
    cudaSequentialCapturing() = default;

  private:

    cudaGraph_t _optimize(cudaGraph& graph);
};

inline cudaGraph_t cudaSequentialCapturing::_optimize(cudaGraph& graph) {

  // acquire per-thread stream and turn it into capture mode
  // we must use ThreadLocal mode to avoid clashing with CUDA global states
  
  cudaStream stream;

<<<<<<< HEAD
  TF_CHECK_CUDA(
    cudaStreamBeginCapture(stream, cudaStreamCaptureModeThreadLocal),
    "failed to turn stream into per-thread capture mode"
  );
=======
  stream.begin_capture(cudaStreamCaptureModeThreadLocal);
>>>>>>> b4fba93f

  auto ordered = _toposort(graph);
  for(auto node : ordered) {
    std::get_if<cudaNode::Capture>(&node->_handle)->work(stream);
  }
  
  return stream.end_capture();
}

// ----------------------------------------------------------------------------
// class definition: cudaLinearCapturing
// ----------------------------------------------------------------------------

/**
@class cudaLinearCapturing

@brief class to capture a linear CUDA graph using a sequential stream

A linear capturing algorithm is a special case of tf::cudaSequentialCapturing
and assumes the input task graph to be a single linear chain of tasks
(i.e., a straight line).
This assumption allows faster optimization during the capturing process.
If the input task graph is not a linear chain, the behavior is undefined.
*/
class cudaLinearCapturing : public cudaCapturingBase {

  friend class cudaFlowCapturer;

  public:

    /**
    @brief constructs a linear optimizer
    */
    cudaLinearCapturing() = default;

  private:

    cudaGraph_t _optimize(cudaGraph& graph);
};

inline cudaGraph_t cudaLinearCapturing::_optimize(cudaGraph& graph) {

  // acquire per-thread stream and turn it into capture mode
  // we must use ThreadLocal mode to avoid clashing with CUDA global states
  cudaStream stream;

<<<<<<< HEAD
  cudaGraph_t native_g;

  TF_CHECK_CUDA(
    cudaStreamBeginCapture(stream, cudaStreamCaptureModeThreadLocal),
    "failed to turn stream into per-thread capture mode"
  );
=======
  stream.begin_capture(cudaStreamCaptureModeThreadLocal);
>>>>>>> b4fba93f

  // find the source node
  cudaNode* src {nullptr};
  for(auto& u : graph._nodes) {
    if(u->_dependents.size() == 0) {
      src = u.get();
      while(src) {
        std::get_if<cudaNode::Capture>(&src->_handle)->work(stream);
        src = src->_successors.empty() ? nullptr : src->_successors[0];
      }
      break;
    }
    // ideally, there should be only one source
  }

  return stream.end_capture();
}

// ----------------------------------------------------------------------------
// class definition: cudaRoundRobinCapturing
// ----------------------------------------------------------------------------

/**
@class cudaRoundRobinCapturing

@brief class to capture a CUDA graph using a round-robin algorithm

A round-robin capturing algorithm levelizes the user-described graph
and assign streams to nodes in a round-robin order level by level.
The algorithm is based on the following paper published in Euro-Par 2021:
  + Dian-Lun Lin and Tsung-Wei Huang, &quot;Efficient GPU Computation using %Task Graph Parallelism,&quot; <i>European Conference on Parallel and Distributed Computing (Euro-Par)</i>, 2021

The round-robin optimization algorithm is best suited for large %cudaFlow graphs
that compose hundreds of or thousands of GPU operations
(e.g., kernels and memory copies) with many of them being able to run in parallel.
You can configure the number of streams to the optimizer to adjust the
maximum kernel currency in the captured CUDA graph.
*/
class cudaRoundRobinCapturing : public cudaCapturingBase {

  friend class cudaFlowCapturer;

  public:

    /**
    @brief constructs a round-robin optimizer with 4 streams by default
     */
    cudaRoundRobinCapturing() = default;

    /**
    @brief constructs a round-robin optimizer with the given number of streams
     */
<<<<<<< HEAD
    cudaRoundRobinCapturing(size_t num_streams);

=======
    explicit cudaRoundRobinCapturing(size_t num_streams);
    
>>>>>>> b4fba93f
    /**
    @brief queries the number of streams used by the optimizer
     */
    size_t num_streams() const;

    /**
    @brief sets the number of streams used by the optimizer
     */
    void num_streams(size_t n);

  private:

    size_t _num_streams {4};

    cudaGraph_t _optimize(cudaGraph& graph);

    void _reset(std::vector<std::vector<cudaNode*>>& graph);

};

// Constructor
inline cudaRoundRobinCapturing::cudaRoundRobinCapturing(size_t num_streams) :
  _num_streams {num_streams} {

  if(num_streams == 0) {
    TF_THROW("number of streams must be at least one");
  }
}

// Function: num_streams
inline size_t cudaRoundRobinCapturing::num_streams() const {
  return _num_streams;
}

// Procedure: num_streams
inline void cudaRoundRobinCapturing::num_streams(size_t n) {
  if(n == 0) {
    TF_THROW("number of streams must be at least one");
  }
  _num_streams = n;
}

inline void cudaRoundRobinCapturing::_reset(
  std::vector<std::vector<cudaNode*>>& graph
) {
  //level == global id
  //idx == stream id we want to skip
  size_t id{0};
  for(auto& each_level: graph) {
    for(auto& node: each_level) {
      auto hn = std::get_if<cudaNode::Capture>(&node->_handle);
      hn->level = id++;
      hn->idx = _num_streams;
      hn->event = nullptr;
    }
  }
}

// Function: _optimize
inline cudaGraph_t cudaRoundRobinCapturing::_optimize(cudaGraph& graph) {

  // levelize the graph
  auto levelized = _levelize(graph);

  // initialize the data structure
  _reset(levelized);

  // begin to capture
  std::vector<cudaStream> streams(_num_streams);

<<<<<<< HEAD
  TF_CHECK_CUDA(
    cudaStreamBeginCapture(streams[0], cudaStreamCaptureModeThreadLocal),
    "failed to turn stream into per-thread capture mode"
  );

=======
  streams[0].begin_capture(cudaStreamCaptureModeThreadLocal);
  
>>>>>>> b4fba93f
  // reserve space for scoped events
  std::vector<cudaEvent> events;
  events.reserve((_num_streams >> 1) + levelized.size());

  // fork
  cudaEvent_t fork_event = events.emplace_back();
  streams[0].record(fork_event);

  for(size_t i = 1; i < streams.size(); ++i) {
    streams[i].wait(fork_event);
  }

  // assign streams to levelized nodes in a round-robin manner
  for(auto& each_level: levelized) {
    for(auto& node: each_level) {
      auto hn = std::get_if<cudaNode::Capture>(&node->_handle);
      size_t sid = hn->lid % _num_streams;

      //wait events
      cudaNode* wait_node{nullptr};
      for(auto& pn: node->_dependents) {
        auto phn = std::get_if<cudaNode::Capture>(&pn->_handle);
        size_t psid = phn->lid % _num_streams;

        //level == global id
        //idx == stream id we want to skip
        if(psid == hn->idx) {
          if(wait_node == nullptr ||
             std::get_if<cudaNode::Capture>(&wait_node->_handle)->level < phn->level) {
            wait_node = pn;
          }
        }
        else if(psid != sid) {
<<<<<<< HEAD
          TF_CHECK_CUDA(
            cudaStreamWaitEvent(streams[sid], phn->event, 0),
            "failed to wait on node's stream"
          );
=======
          streams[sid].wait(phn->event);
>>>>>>> b4fba93f
        }
      }

      if(wait_node != nullptr) {
<<<<<<< HEAD
        assert(std::get_if<cudaNode::Capture>(&wait_node->_handle)->event);
        TF_CHECK_CUDA(
          cudaStreamWaitEvent(
            streams[sid],
            std::get_if<cudaNode::Capture>(&wait_node->_handle)->event,
            0
          ), "failed to wait on node's stream"
        );
=======
        assert(std::get_if<cudaNode::Capture>(&wait_node->_handle)->event); 
        streams[sid].wait(std::get_if<cudaNode::Capture>(&wait_node->_handle)->event);
>>>>>>> b4fba93f
      }

      //capture
      hn->work(streams[sid]);

      //create/record stream
      for(auto& sn: node->_successors) {
        auto shn = std::get_if<cudaNode::Capture>(&sn->_handle);
        size_t ssid = shn->lid % _num_streams;
        if(ssid != sid) {
          if(!hn->event) {
            hn->event = events.emplace_back();
            streams[sid].record(hn->event);
          }
          //idx == stream id we want to skip
          shn->idx = sid;
        }
      }
    }
  }

  // join
  for(size_t i=1; i<_num_streams; ++i) {
    cudaEvent_t join_event = events.emplace_back();
    streams[i].record(join_event);
    streams[0].wait(join_event);
  }

  return streams[0].end_capture();
}


}  // end of namespace tf -----------------------------------------------------
<|MERGE_RESOLUTION|>--- conflicted
+++ resolved
@@ -154,14 +154,7 @@
   
   cudaStream stream;
 
-<<<<<<< HEAD
-  TF_CHECK_CUDA(
-    cudaStreamBeginCapture(stream, cudaStreamCaptureModeThreadLocal),
-    "failed to turn stream into per-thread capture mode"
-  );
-=======
   stream.begin_capture(cudaStreamCaptureModeThreadLocal);
->>>>>>> b4fba93f
 
   auto ordered = _toposort(graph);
   for(auto node : ordered) {
@@ -208,16 +201,7 @@
   // we must use ThreadLocal mode to avoid clashing with CUDA global states
   cudaStream stream;
 
-<<<<<<< HEAD
-  cudaGraph_t native_g;
-
-  TF_CHECK_CUDA(
-    cudaStreamBeginCapture(stream, cudaStreamCaptureModeThreadLocal),
-    "failed to turn stream into per-thread capture mode"
-  );
-=======
   stream.begin_capture(cudaStreamCaptureModeThreadLocal);
->>>>>>> b4fba93f
 
   // find the source node
   cudaNode* src {nullptr};
@@ -270,13 +254,8 @@
     /**
     @brief constructs a round-robin optimizer with the given number of streams
      */
-<<<<<<< HEAD
-    cudaRoundRobinCapturing(size_t num_streams);
-
-=======
     explicit cudaRoundRobinCapturing(size_t num_streams);
     
->>>>>>> b4fba93f
     /**
     @brief queries the number of streams used by the optimizer
      */
@@ -347,16 +326,8 @@
   // begin to capture
   std::vector<cudaStream> streams(_num_streams);
 
-<<<<<<< HEAD
-  TF_CHECK_CUDA(
-    cudaStreamBeginCapture(streams[0], cudaStreamCaptureModeThreadLocal),
-    "failed to turn stream into per-thread capture mode"
-  );
-
-=======
   streams[0].begin_capture(cudaStreamCaptureModeThreadLocal);
   
->>>>>>> b4fba93f
   // reserve space for scoped events
   std::vector<cudaEvent> events;
   events.reserve((_num_streams >> 1) + levelized.size());
@@ -390,31 +361,13 @@
           }
         }
         else if(psid != sid) {
-<<<<<<< HEAD
-          TF_CHECK_CUDA(
-            cudaStreamWaitEvent(streams[sid], phn->event, 0),
-            "failed to wait on node's stream"
-          );
-=======
           streams[sid].wait(phn->event);
->>>>>>> b4fba93f
         }
       }
 
       if(wait_node != nullptr) {
-<<<<<<< HEAD
-        assert(std::get_if<cudaNode::Capture>(&wait_node->_handle)->event);
-        TF_CHECK_CUDA(
-          cudaStreamWaitEvent(
-            streams[sid],
-            std::get_if<cudaNode::Capture>(&wait_node->_handle)->event,
-            0
-          ), "failed to wait on node's stream"
-        );
-=======
         assert(std::get_if<cudaNode::Capture>(&wait_node->_handle)->event); 
         streams[sid].wait(std::get_if<cudaNode::Capture>(&wait_node->_handle)->event);
->>>>>>> b4fba93f
       }
 
       //capture
