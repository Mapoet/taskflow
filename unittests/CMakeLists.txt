--- conflicted
+++ resolved
@@ -20,11 +20,8 @@
   pipelines
   scalable_pipelines
   runtimes
-<<<<<<< HEAD
   data_pipelines
-=======
   workers
->>>>>>> efb2f70b
 )
 
 foreach(unittest IN LISTS TF_UNITTESTS)
