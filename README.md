# Cpp-Taskflow <img align="right" width="10%" src="image/cpp-taskflow_logo.png">

[![Codacy Badge](https://api.codacy.com/project/badge/Grade/bb04cb8e4aca401b8206c054e79fd5e3)](https://app.codacy.com/app/tsung-wei-huang/cpp-taskflow?utm_source=github.com&utm_medium=referral&utm_content=cpp-taskflow/cpp-taskflow&utm_campaign=Badge_Grade_Dashboard)
[![Linux Build Status](https://travis-ci.com/cpp-taskflow/cpp-taskflow.svg?branch=master)](https://travis-ci.com/cpp-taskflow/cpp-taskflow)
[![Windows Build status](https://ci.appveyor.com/api/projects/status/te9bjp4yfhq7f8hq?svg=true)](https://ci.appveyor.com/project/TsungWeiHuang/cpp-taskflow)
[![Standard](image/cpp17.svg)](https://en.wikipedia.org/wiki/C%2B%2B#Standardization)
[![Download](image/download.svg)](https://github.com/cpp-taskflow/cpp-taskflow/archive/master.zip)
[![Wiki](image/api-doc.svg)][wiki]
[![Resources](image/awesome-resources.svg)](./awesome-parallel-computing.md)

A fast C++ *header-only* library to help you quickly write parallel programs with complex task dependencies

# Why Cpp-Taskflow?

Cpp-Taskflow is by far faster, more expressive, and easier for drop-in integration
than existing parallel task programming libraries such as [OpenMP Tasking][OpenMP Tasking] 
and Intel [TBB FlowGraph][TBB FlowGraph] in handling complex parallel workloads.

![](image/performance.jpg)

Cpp-Taskflow lets you quickly implement task decomposition strategies
that incorporate both regular and irregular compute patterns,
together with an efficient *work-stealing* scheduler to optimize your multithreaded performance.

| Without Cpp-Taskflow | With Cpp-Taskflow |
| -------------------- | ----------------- |
| ![](image/profile_without_taskflow.gif) | ![](image/profile_with_taskflow.gif) |

Cpp-Taskflow has a unified interface for both *static* tasking and *dynamic* tasking,
allowing users to quickly master our parallel task programming model in a natural idiom.

| Static Tasking | Dynamic Tasking |
| :------------: | :-------------: |
| ![](image/static_graph.png) | <img align="right" src="image/dynamic_graph.png" width="100%"> |

Cpp-Taskflow provides a composable task dependency graph interface 
to enable high performance and high developer productivity at the same time.

![](image/framework.png)

Cpp-Taskflow let users easily monitor the thread activities and analyze their programs' performance through [chrome://tracing][ChromeTracing].

![](image/timeline.png)

Cpp-Taskflow is part of the [DARPA IDEA research program][DARPA IDEA]. We are committed to support trustworthy developments for both academic and industrial research projects in parallel computing. Check out [Who is Using Cpp-Taskflow](#who-is-using-cpp-taskflow) and what our users say:

+ *"Cpp-Taskflow is the cleanest Task API I've ever seen." [damienhocking][damienhocking]*
+ *"Cpp-Taskflow has a very simple and elegant tasking interface. The performance also scales very well." [totalgee][totalgee]*
+ *"Cpp-Taskflow lets me handle parallel processing in a smart way." [Hayabusa](https://cpp-learning.com/cpp-taskflow/)*
+ *"Best poster award for open-source parallel programming library." [Cpp Conference 2018][Cpp Conference 2018]*

See a quick [presentation][Presentation] and 
visit the [documentation][wiki] to learn more about Cpp-Taskflow.
Technical details can be referred to our [IEEE IPDPS19 paper][IPDPS19].

:exclamation: Notice that starting at v2.2.0 (including this master branch) 
we isolated the executor interface from Taskflow to improve the programming model and performance.
This caused a few breaks in using Cpp-Taskflow.
Please refer to [release-notes](https://cpp-taskflow.github.io/cpp-taskflow/release-2-2-0.html)
for adapting to this new change.

# Table of Contents

* [Get Started with Cpp-Taskflow](#get-started-with-cpp-taskflow)
* [Create a Taskflow Application](#create-a-taskflow-application)
   * [Step 1: Create a Taskflow](#step-1-create-a-taskflow)
   * [Step 2: Define Task Dependencies](#step-2-define-task-dependencies)
   * [Step 3: Execute a Taskflow](#step-3-execute-a-taskflow)
* [Dynamic Tasking](#dynamic-tasking)
   * [Step 1: Create a Subflow](#step-1-create-a-subflow)
   * [Step 2: Detach or Join a Subflow](#step-2-detach-or-join-a-subflow)
* [Taskflow Composition](#taskflow-composition)
* [Debug a Taskflow Graph](#debug-a-taskflow-graph)
* [Monitor Thread Activities](#monitor-thread-activities)
* [API Reference](#api-reference)
* [Caveats](#caveats)
* [System Requirements](#system-requirements)
* [Compile Unit Tests and Examples](#compile-unit-tests-and-examples)
* [Get Involved](#get-involved)
* [Who is Using Cpp-Taskflow?](#who-is-using-cpp-taskflow)
* [Contributors](#contributors)


# Get Started with Cpp-Taskflow

The following example [simple.cpp](./example/simple.cpp) shows the basic Cpp-Taskflow API
you need in most applications.

```cpp
#include <taskflow/taskflow.hpp>  // Cpp-Taskflow is header-only

int main(){
  
  tf::Executor executor;
  tf::Taskflow taskflow;

  auto [A, B, C, D] = taskflow.emplace(
    [] () { std::cout << "TaskA\n"; },               //  task dependency graph
    [] () { std::cout << "TaskB\n"; },               // 
    [] () { std::cout << "TaskC\n"; },               //          +---+          
    [] () { std::cout << "TaskD\n"; }                //    +---->| B |-----+   
  );                                                 //    |     +---+     |
                                                     //  +---+           +-v-+ 
  A.precede(B);  // A runs before B                  //  | A |           | D | 
  A.precede(C);  // A runs before C                  //  +---+           +-^-+ 
  B.precede(D);  // B runs before D                  //    |     +---+     |    
  C.precede(D);  // C runs before D                  //    +---->| C |-----+    
                                                     //          +---+          
  executor.run(taskflow).wait();

  return 0;
}
```

Compile and run the code with the following commands:

```bash
~$ g++ simple.cpp -std=c++1z -O2 -lpthread -o simple
~$ ./simple
TaskA
TaskC  <-- concurrent with TaskB
TaskB  <-- concurrent with TaskC
TaskD
```

It is clear now Cpp-Taskflow is powerful in parallelizing tasks with complex dependencies.
The following example demonstrates a concurrent execution of 10 tasks with 15 dependencies.
With Cpp-Taskflow, you only need ***15 lines of code***.

<img align="right" src="image/complex.png" width="30%">

```cpp
// source dependencies
S.precede(a0);    // S runs before a0
S.precede(b0);    // S runs before b0
S.precede(a1);    // S runs before a1

// a_ -> others
a0.precede(a1);   // a0 runs before a1
a0.precede(b2);   // a0 runs before b2
a1.precede(a2);   // a1 runs before a2
a1.precede(b3);   // a1 runs before b3
a2.precede(a3);   // a2 runs before a3

// b_ -> others
b0.precede(b1);   // b0 runs before b1
b1.precede(b2);   // b1 runs before b2
b2.precede(b3);   // b2 runs before b3
b2.precede(a3);   // b2 runs before a3

// target dependencies
a3.precede(T);    // a3 runs before T
b1.precede(T);    // b1 runs before T
b3.precede(T);    // b3 runs before T
```

# Create a Taskflow Application

Cpp-Taskflow defines a very expressive API to create task dependency graphs.
Most applications are developed through the following three steps.

## Step 1: Create a Taskflow

Create a taskflow object to build a task dependency graph:

```cpp
tf::Taskflow taskflow;
```

A task is a callable object for which [std::invoke][std::invoke] is applicable.
Use the method `emplace` to create a task:

```cpp
tf::Task A = taskflow.emplace([](){ std::cout << "Task A\n"; });
```

You can create multiple tasks at one time:

```cpp
auto [A, B, C, D] = taskflow.emplace(
  [] () { std::cout << "Task A\n"; },
  [] () { std::cout << "Task B\n"; },
  [] () { std::cout << "Task C\n"; },
  [] () { std::cout << "Task D\n"; }
);
```

## Step 2: Define Task Dependencies

You can add dependency links between tasks to enforce one task to run after another.
The dependency graph must be a
[Directed Acyclic Graph (DAG)](https://en.wikipedia.org/wiki/Directed_acyclic_graph).
The handle `Task` supports different methods for you to describe task dependencies.

**Precede**: Adding a preceding link forces one task to run before another.
```cpp
A.precede(B);  // A runs before B.
```

**Gather**: Adding a gathering link forces one task to run after another.
```cpp
A.gather(B);  // A runs after B
```

## Step 3: Execute a Taskflow

To execute a taskflow, you need to create an *executor*.
An executor manages a set of worker threads to execute a taskflow
through an efficient *work-stealing* algorithm.

```cpp
tf::Executor executor;    
```

The executor provides a rich set of methods to run a taskflow. 
You can run a taskflow multiple times, or until a stopping criteria is met.
These methods are non-blocking with a [std::future][std::future] return
to let you query the execution status.
All methods are *thread-safe*.

```cpp 
executor.run(taskflow);                                              // run the taskflow once
executor.run(taskflow, [](){ std::cout << "done 1 run\n"; } );       // run once with a callback
executor.run_n(taskflow, 4);                                         // run four times
executor.run_n(taskflow, 4, [](){ std::cout << "done 4 runs\n"; });  // run 4 times with a callback

// run n times until the predicate becomes true
executor.run_until(taskflow, [counter=4](){ return --counter == 0; } );

// run n times until the predicate becomes true and invoke the callback on completion
executor.run_until(taskflow, [counter=4](){ return --counter == 0; }, 
                             [](){ std::cout << "Execution finishes\n"; } );
```


You can call `wait_for_all` to block the executor until all associated taskflows complete.

```cpp
executor.wait_for_all();  // block until all associated tasks finish
```

Notice that executor does not own any taskflow. 
It is your responsibility to keep a taskflow alive during its execution,
or it can result in undefined behavior.
In most applications, you need only one executor to run multiple taskflows
each representing a specific part of your parallel decomposition.

# Dynamic Tasking

Another powerful feature of Taskflow is *dynamic* tasking.
Dynamic tasks are those tasks created during the execution of a taskflow.
These tasks are spawned by a parent task and are grouped together to a *subflow* graph.
The example below demonstrates how to create a subflow
that spawns three tasks at runtime.

<img align="right" src="image/subflow_join.png" width="30%">

```cpp
// create three regular tasks
tf::Task A = tf.emplace([](){}).name("A");
tf::Task C = tf.emplace([](){}).name("C");
tf::Task D = tf.emplace([](){}).name("D");

// create a subflow graph (dynamic tasking)
tf::Task B = tf.emplace([] (tf::Subflow& subflow) {
  tf::Task B1 = subflow.emplace([](){}).name("B1");
  tf::Task B2 = subflow.emplace([](){}).name("B2");
  tf::Task B3 = subflow.emplace([](){}).name("B3");
  B1.precede(B3);
  B2.precede(B3);
}).name("B");
            
A.precede(B);  // B runs after A 
A.precede(C);  // C runs after A 
B.precede(D);  // D runs after B 
C.precede(D);  // D runs after C 
```

By default, a subflow graph joins its parent node. 
This ensures a subflow graph finishes before the successors of 
its parent task.
You can disable this feature by calling `subflow.detach()`.
For example, detaching the above subflow will result in the following execution flow:

<img align="right" src="image/subflow_detach.png" width="35%">

```cpp
// create a "detached" subflow graph (dynamic tasking)
tf::Task B = tf.emplace([] (tf::Subflow& subflow) {
  tf::Task B1 = subflow.emplace([](){}).name("B1");
  tf::Task B2 = subflow.emplace([](){}).name("B2");
  tf::Task B3 = subflow.emplace([](){}).name("B3");
  B1.precede(B3);
  B2.precede(B3);

  // detach this subflow from task B
  subflow.detach();
}).name("B");
```

## Step 1: Create a Subflow

Cpp-Taskflow has an unified interface for static and dynamic tasking.
To create a subflow for dynamic tasking, 
emplace a callable with one argument of type `tf::Subflow`.

```cpp
tf::Task A = tf.emplace([] (tf::Subflow& subflow) {});
```

A subflow is a lightweight object that allows you to create 
arbitrary dependency graphs at runtime.
All graph building methods defined in taskflow
can be used in the subflow.

```cpp
tf::Task A = tf.emplace([] (tf::Subflow& subflow) {
  std::cout << "Task A is spawning two subtasks A1 and A2" << '\n';
  auto [A1, A2] = subflow.emplace(
    [] () { std::cout << "subtask A1" << '\n'; },
    [] () { std::cout << "subtask A2" << '\n'; }
    A1.precede(A2);
  );
});
```

A subflow can be nested or recursive. You can create another subflow from
the execution of a subflow and so on.

<img align="right" src="image/nested_subflow.png" width="25%">

```cpp
tf::Task A = tf.emplace([] (tf::Subflow& sbf) {
  std::cout << "A spawns A1 & subflow A2\n";
  tf::Task A1 = sbf.emplace([] () { 
    std::cout << "subtask A1\n"; 
  }).name("A1");

  tf::Task A2 = sbf.emplace([] (tf::Subflow& sbf2) {
    std::cout << "A2 spawns A2_1 & A2_2\n";
    tf::Task A2_1 = sbf2.emplace([] () { 
      std::cout << "subtask A2_1\n"; 
    }).name("A2_1");
    tf::Task A2_2 = sbf2.emplace([] () { 
      std::cout << "subtask A2_2\n"; 
    }).name("A2_2");
    A2_1.precede(A2_2);
  }).name("A2");

  A1.precede(A2);
}).name("A");
```

## Step 2: Detach or Join a Subflow

A subflow will run after leaving the execution context of its parent task.
By default, a subflow joins to its parent task.
Depending on applications, you can detach a subflow to enable more parallelism.

```cpp
tf::Task A = tf.emplace([] (tf::Subflow& subflow) {
  subflow.detach();  // detach this subflow from its parent task A
});  // subflow starts to run after the callable scope
```

Detaching or joining a subflow has different meaning in the completion status of 
its parent node.
In a joined subflow, 
the completion of its parent node is defined as when all tasks
inside the subflow (possibly nested) finish.

<img align="right" src="image/joined_subflow_future.png" width="15%">

```cpp
int value {0};

// create a joined subflow
tf::Task A = tf.emplace([&] (tf::Subflow& subflow) {
  subflow.emplace([&]() { 
    value = 10; 
  }).name("A1");
}).name("A");

// create a task B after A
tf::Task B = tf.emplace([&] () { 
  assert(value == 10); 
}).name("B");

// A1 must finish before A and therefore before B
A.precede(B);
```

When a subflow is detached from its parent task, it becomes a parallel
execution line to the current flow graph and will eventually
join the same taskflow.

<img align="right" src="image/detached_subflow_future.png" width="25%">

```cpp
int value {0};

// create a detached subflow
tf::Task A = tf.emplace([&] (tf::Subflow& subflow) {
  subflow.emplace([&]() { value = 10; }).name("A1");
  subflow.detach();
}).name("A");

// create a task B after A
tf::Task B = tf.emplace([&] () { 
  // no guarantee for value to be 10
}).name("B");

A.precede(B);
```

# Taskflow Composition

A powerful feature of `tf::Taskflow` is its composability. 
You can create multiple task graphs from different parts of your workload
and use them to compose a large graph through the `composed_of` method. 


<img align="right" src="image/composition.png" width="50%">

```cpp 
tf::Taskflow f1, f2;

// Add two tasks 
auto [f1A, f1B] = f1.emplace( 
  []() { std::cout << "Task f1A\n"; },
  []() { std::cout << "Task f1B\n"; }
);

// Add two tasks 
auto [f2A, f2B, f2C] = f2.emplace( 
  []() { std::cout << "Task f2A\n"; },
  []() { std::cout << "Task f2B\n"; },
  []() { std::cout << "Task f2C\n"; }
);

// Use f1 to compose f2
auto f1_module_task = f2.composed_of(f1);

f2A.precede(f1_module_task);
f2B.precede(f1_module_task);
f1_module_task.precede(f2C);
```

Similarly, `composed_of` returns a task handle and you can use the methods 
`precede` and `gather` to create dependencies. 
You can compose a taskflow from multiple taskflows and use the result
to compose a larger taskflow and so on.

# Debug a Taskflow Graph

Concurrent programs are notoriously difficult to debug.
To debug a taskflow graph, we suggest: 
(1) name each task and dump the graph, and
(2) start with one thread before going multiple.

## Dump a Taskflow Graph

You can dump a taskflow in [GraphViz][GraphViz] format using the method `dump`.

```cpp
// debug.cpp
tf::Taskflow taskflow;

tf::Task A = taskflow.emplace([] () {}).name("A");
tf::Task B = taskflow.emplace([] () {}).name("B");
tf::Task C = taskflow.emplace([] () {}).name("C");
tf::Task D = taskflow.emplace([] () {}).name("D");
tf::Task E = taskflow.emplace([] () {}).name("E");

A.precede(B, C, E); 
C.precede(D);
B.precede(D, E); 

taskflow.dump(std::cout);
```

Run the program and inspect whether dependencies are expressed in the right way. 
There are a number of free [GraphViz tools][AwesomeGraphViz] you could find online
to visualize your Taskflow graph.

<img align="right" src="image/graphviz.png" width="25%">

```bash
~$ ./debug

// Taskflow with five tasks and six dependencies
digraph Taskflow {
  "A" -> "B"
  "A" -> "C"
  "A" -> "E"
  "B" -> "D"
  "B" -> "E"
  "C" -> "D"
}
```

## Dump a Subflow Graph

When you have dynamic tasks (subflows),
you cannot simply use the `dump` method because it displays only the static portion.
Instead, you need to execute the graph first to spawn dynamic tasks.

<img align="right" src="image/debug_subflow.png" width="25%">

```cpp
tf::Executor executor;
tf::Taskflow taskflow;

tf::Task A = taskflow.emplace([](){}).name("A");

// create a subflow of two tasks B1->B2
tf::Task B = taskflow.emplace([] (tf::Subflow& subflow) {
  tf::Task B1 = subflow.emplace([](){}).name("B1");
  tf::Task B2 = subflow.emplace([](){}).name("B2");
  B1.precede(B2);
}).name("B");

A.precede(B);

executor.run(tf).wait();  // run the taskflow
<<<<<<< HEAD
tf.dump(std::cout);       // dump the graph including dynamic tasks
=======
tf.dump(std::cout);      // dump the graph including dynamic tasks
>>>>>>> 481a00b4
```

# Monitor Thread Activities 

Understanding thread activities is very important for performance analysis. 
Cpp-Taskflow provides a default *observer* of type `tf::ExecutorObserver` 
that lets users observe when a thread starts or stops participating in task scheduling.

```cpp 
tf::executor executor;
auto observer = executor.make_observer<tf::ExecutorObserver>();
```

When you are running a task dependency graph,
the observer will automatically record the start and end timestamps of each executed task.
You can dump the entire execution timelines into a JSON file.

```cpp 
executor.run(taskflow1);               // run a task dependency graph 1
executor.run(taskflow2);               // run a task dependency graph 2
executor.wait_for_all();               // block until all tasks finish

std::ofstream ofs("timestamps.json");
observer->dump(ofs);                   // dump the timeline to a JSON file
```

You can open the chrome browser to visualize the execution timelines through the 
[chrome://tracing][ChromeTracing] developer tool. 
In the tracing view, click the `Load` button to read the JSON file. 
You shall see the tracing graph.

![](image/timeline.png)

Each task is given a name of `i_j` where `i` is the thread id and `j` is the task number.
You can pan or zoom in/out the timeline to get into a detailed view.

# API Reference

The official [documentation][wiki] explains a complete list of 
Cpp-Taskflow API. 
In this section, we highlight a short list of commonly used methods.

## Taskflow API

The class `tf::Taskflow` is the main place to create a task dependency graph.
The table below summarizes a list of commonly used methods.

| Method   | Argument  | Return  | Description |
| -------- | --------- | ------- | ----------- |
| emplace  | callables | tasks   | create a task with a given callable(s) |
| placeholder     | none        | task         | insert a node without any work; work can be assigned later |
| parallel_for    | beg, end, callable, partitions | task pair | apply the callable in parallel and partition-by-partition to the result of dereferencing every iterator in the range | 
| parallel_for    | beg, end, step, callable, partitions | task pair | apply the callable in parallel and partition-by-partition to a index-based range | 
| reduce | beg, end, res, bop | task pair | reduce a range of elements to a single result through a binary operator | 
| transform_reduce | beg, end, res, bop, uop | task pair | apply a unary operator to each element in the range and reduce them to a single result through a binary operator | 
| num_workers     | none        | size | query the number of working threads in the pool |  
| dump            | ostream     | none | dump the taskflow to an output stream in GraphViz format |

### *emplace/placeholder*

You can use `emplace` to create a task from a target callable.

```cpp
// create a task through emplace
tf::Task task = tf.emplace([] () { std::cout << "my task\n"; });
```

When task cannot be determined beforehand, you can create a placeholder and assign the calalble later.

```cpp
// create a placeholder and use it to build dependency
tf::Task A = tf.emplace([](){});
tf::Task B = tf.placeholder();
A.precede(B);

// assign the callable later in the control flow
B.work([](){ /* do something */ });
```

### *parallel_for*

The method `parallel_for` creates a subgraph that applies the callable to each item in the given range of
a container.

<img align="right" width="40%" src="image/parallel_for.png">

```cpp
// apply callable to each container item in parallel
auto v = {'A', 'B', 'C', 'D'};
auto [S, T] = tf.parallel_for(
  v.begin(),    // beg of range
  v.end(),      // end of range
  [] (int i) { 
    std::cout << "parallel in " << i << '\n';
  }
);
// add dependencies via S and T.
```

Partition size can affect the parallelism both inside and outside a partition.
Depending on applications, different group sizes can result in significant performance hit.

<img align="right" width="20%" src="image/parallel_for_2.png">

```cpp
// apply callable to two container items at a time in parallel
auto v = {'A', 'B', 'C', 'D'};
auto [S, T] = tf.parallel_for(
  v.begin(),    // beg of range
  v.end(),      // end of range
  [] (int i) { 
    std::cout << "AB and CD run in parallel" << '\n';
  },
  2  // partition the range to two groups
);
```

By default, taskflow performs an even partition over the maximum hardware concurrency
if the partition size is not specified (or equal to 0).

In addition to range-based iterator, `parallel_for` has another overload of index-based loop.
The first three argument to this overload indicates 
starting index, ending index (exclusive), and step size.

```cpp
// [0, 10) with a step size of 2
auto [S, T] = tf.parallel_for(
  0, 10, 2, 
  [] (int i) {
    std::cout << "parallel_for on index " << i << std::endl;
  }, 
  2  // partition the range to two
);
// will print 0, 2, 4, 6, 8 (three partitions, {0, 2}, {4, 6}, {8})
```

You can also go opposite direction by reversing the starting index and the ending index
with a negative step size.

```cpp
// [10, 0) with a step size of -2
auto [S, T] = tf.parallel_for(
  10, 0, 2, 
  [] (int i) {
    std::cout << "parallel_for on index " << i << std::endl;
  }
);
// will print 10, 8, 6, 4, 2 (partition size decided by taskflow)
```

### *reduce/transform_reduce*

The method `reduce` creates a subgraph that applies a binary operator to a range of items.
The result will be stored in the referenced `res` object passed to the method. 
It is your responsibility to assign a correct initial value to the reduce call.

<img align="right" width="45%" src="image/reduce.png">

```cpp
auto v = {1, 2, 3, 4}; 
int sum {0};
auto [S, T] = tf.reduce(    // for example, 2 threads
  v.begin(), v.end(), sum, std::plus<int>()
);  
```

The method `transform_reduce` is similar to reduce, except it applies a unary operator before reduction.
This is particular useful when you need additional data processing to reduce a range of elements.

```cpp
std::vector<std::pair<int, int>> v = { {1, 5}, {6, 4}, {-6, 4} };
int min = std::numeric_limits<int>::max();
auto [S, T] = tf.transform_reduce(v.begin(), v.end(), min, 
  [] (int l, int r) { return std::min(l, r); },
  [] (const std::pair<int, int>& pair) { return std::min(p.first, p.second); }
);
```

By default, all reduce methods distribute the workload evenly across `std::thread::hardware_concurrency`.

## Task API

Each time you create a task, the taskflow object adds a node to the present task dependency graph
and return a *task handle* to you.
A task handle is a lightweight object that defines a set of methods for users to
access and modify the attributes of the associated task.
The table below summarizes a list of commonly used methods.

| Method         | Argument    | Return | Description |
| -------------- | ----------- | ------ | ----------- |
| name           | string      | self   | assign a human-readable name to the task |
| work           | callable    | self   | assign a work of a callable object to the task |
| precede        | task list   | self   | enable this task to run *before* the given tasks |
| gather         | task list   | self   | enable this task to run *after* the given tasks |
| num_dependents | none        | size   | return the number of dependents (inputs) of this task |
| num_successors | none        | size   | return the number of successors (outputs) of this task |

### *name*

The method `name` lets you assign a human-readable string to a task.

```cpp
A.name("my name is A");
```

### *work*

The method `work` lets you assign a callable to a task.

```cpp
A.work([] () { std::cout << "hello world!"; });
```

### *precede*

The method `precede` lets you add a preceding link from self to a task.

<img align="right" width="20%" src="image/precede.png">

```cpp
// make A runs before B
A.precede(B);
```

You can precede multiple tasks at one time.

<img align="right" width="30%" src="image/broadcast.png">

```cpp
// make A run before B, C, D, and E
// B, C, D, and E run in parallel
A.precede(B, C, D, E);
```

### *gather*

The method `gather` lets you add a preceding link from a task to self.

<img align="right" width="30%" src="image/gather.png">

```cpp
// B, C, D, and E run in parallel
// A runs after B, C, D, and E complete
A.gather(B, C, D, E);
```

## Executor API

The class `tf::Executor` is used for execution of one or multiple taskflow objects.
The table below summarizes a list of commonly used methods. 

| Method    | Argument       | Return        | Description              |
| --------- | -------------- | ------------- | ------------------------ |
| Executor  | N              | none          | construct an executor with N worker threads |
| run       | taskflow       | future | run the taskflow once    |
| run_n     | taskflow, N    | future | run the taskflow N times |
| run_until | taskflow, binary predicate | future | keep running the task until the predicate returns true |
| make_observer | arguments to forward to user-derived constructor | pointer to the observer | create an observer to monitor the thread activities of the executor |

### *Executor*

The constructor of tf::Executor takes an unsigned integer to 
initialize the executor with `N` worker threads.

```cpp
tf::Executor executor(8);  // create an executor of 8 worker threads
```

The default value uses `std::thread::hardware_concurrency` 
to decide the number of worker threads.

### *run/run_n/run_until*

The run series are non-blocking call to execute a taskflow graph.
Issuing multiple runs on the same taskflow will automatically synchronize 
to a sequential chain of executions.

```cpp
executor.run(taskflow);             // run a graph once
executor.run_n(taskflow, 5);        // run a graph five times
executor.run_n(taskflow, my_pred);  // keep running a graph until the predicate becomes true
```

The first run finishes before the second run, and the second run finishes before the third run.

# Caveats

While Cpp-Taskflow enables the expression of very complex task dependency graph that might contain 
thousands of task nodes and links, there are a few amateur pitfalls and mistakes to be aware of.

+ Having a cycle in a graph may result in running forever
+ Destructing a taskflow while it is running in one execution results in undefined behavior
+ Trying to modify a running task can result in undefined behavior
+ Touching a taskflow or an executor from multiple threads is not safe

Cpp-Taskflow is known to work on Linux distributions, MAC OSX, and Microsoft Visual Studio.
Please [let me know][email me] if you found any issues in a particular platform.

# System Requirements

To use Cpp-Taskflow, you only need a [C++17][C++17] compiler:
+ GNU C++ Compiler v7.3 with -std=c++1z
+ Clang C++ Compiler v6.0 with -std=c++17
+ Microsoft Visual Studio Version 15.7 (MSVC++ 19.14)

# Compile Unit Tests and Examples

Cpp-Taskflow uses [CMake](https://cmake.org/) to build examples and unit tests.
We recommend using out-of-source build.

```bash
~$ cmake --version  # must be at least 3.9 or higher
~$ mkdir build
~$ cd build
~$ cmake ../
~$ make 
```

## Unit Tests

Cpp-Taskflow uses [Doctest](https://github.com/onqtam/doctest) for unit tests.

```bash
~$ ./unittest/taskflow
```

Alternatively, you can use CMake's testing framework to run the unittest.

```bash
~$ cd build
~$ make test
```

## Examples

The folder `example/` contains several examples and is a great place to learn to use Cpp-Taskflow.

| Example |  Description |
| ------- |  ----------- | 
| [simple.cpp](./example/simple.cpp) | uses basic task building blocks to create a trivial taskflow  graph |
| [debug.cpp](./example/debug.cpp)| inspects a taskflow through the dump method |
| [parallel_for.cpp](./example/parallel_for.cpp)| parallelizes a for loop with unbalanced workload |
| [reduce.cpp](./example/reduce.cpp)| performs reduce operations over linear containers |
| [subflow.cpp](./example/subflow.cpp)| demonstrates how to create a subflow graph that spawns three dynamic tasks |
| [run_variants.cpp](./example/run_variants.cpp)| shows multiple ways to run a taskflow graph |
| [composition.cpp](./example/composition.cpp)| demonstrates the decomposable interface of taskflow |
| [observer.cpp](./example/observer.cpp)| demonstrates how to monitor the thread activities in scheduling and running tasks |

# Get Involved

+ Report bugs/issues by submitting a [GitHub issue][GitHub issues]
+ Submit contributions using [pull requests][GitHub pull requests]
+ Learn more about Cpp-Taskflow by reading the [documentation][wiki]
+ Release notes are highlighted [here][release notes]
+ Read and cite our [IPDPS19][IPDPS19] paper
+ Visit a curated list of [awesome parallel computing resources](awesome-parallel-computing.md)

# Who is Using Cpp-Taskflow?

Cpp-Taskflow is being used in both industry and academic projects to scale up existing workloads 
that incorporate complex task dependencies. 

- [OpenTimer][OpenTimer]: A High-performance Timing Analysis Tool for Very Large Scale Integration (VLSI) Systems
- [DtCraft][DtCraft]: A General-purpose Distributed Programming Systems using Data-parallel Streams
- [Firestorm][Firestorm]: Fighting Game Engine with Asynchronous Resource Loaders (developed by [ForgeMistress][ForgeMistress])
- [Shiva][Shiva]: An extensible engine via an entity component system through scripts, DLLs, and header-only (C++)
- [PID Framework][PID Framework]: A Global Development Methodology Supported by a CMake API and Dedicated C++ Projects 
- [NovusCore][NovusCore]: An emulating project for World of Warcraft (Wrath of the Lich King 3.3.5a 12340 client build)
- [SA-PCB][SA-PCB]: Annealing-based Printed Circuit Board (PCB) Placement Tool

[More...](https://github.com/search?q=cpp-taskflow&type=Code)

# Contributors

Cpp-Taskflow is being actively developed and contributed by the following people:

- [Tsung-Wei Huang][Tsung-Wei Huang] created the Cpp-Taskflow project and implemented the core routines
- [Chun-Xun Lin][Chun-Xun Lin] co-created the Cpp-Taskflow project and implemented the core routines
- [Martin Wong][Martin Wong] supported the Cpp-Taskflow project through NSF and DARPA funding
- [Andreas Olofsson][Andreas Olofsson] supported the Cpp-Taskflow project through the DARPA IDEA project
- [Nan Xiao](https://github.com/NanXiao) fixed compilation error of unittest on the Arch platform
- [Vladyslav](https://github.com/innermous) fixed comment errors in README.md and examples
- [vblanco20-1](https://github.com/vblanco20-1) fixed compilation error on Microsoft Visual Studio
- [Glen Fraser](https://github.com/totalgee) created a standalone C++14-compatible [threadpool](./taskflow/threadpool/threadpool_cxx14.hpp) for taskflow; various other fixes and examples
- [Guannan Guo](https://github.com/gguo4) added different threadpool implementations to enhance the performance for taskflow
- [Patrik Huber][Patrik Huber] helped fixed typos in the documentation
- [ForgeMistress][ForgeMistress] provided API ideas about sharing the executor to avoid thread over-subscription issues
- [Alexander Neumann](https://github.com/Neumann-A) helped modify the cmake build to make Cpp-Taskflow importable from external cmake projects
- [Paolo Bolzoni](https://github.com/paolobolzoni) helped remove extraneous semicolons to suppress extra warning during compilation and contributed to a dataflow example
- [Pursche](https://github.com/Pursche) fixed compilation warning on Microsoft Visual Studio
- [KingDuckZ][KingDuckZ] helped discover the memory leak in the memory allocator used in graph and topology
- [mrogez-yseop](https://github.com/mrogez-yseop) helped fix the missing comma in outputting the execution timeline JSON from the observer
- [Sztergbaum Roman](https://github.com/Milerius) replaced the error-prone global setting in cmake with project-specific targets

Meanwhile, we appreciate the support from many organizations for our development on Cpp-Taskflow.
Please [let me know][email me] if I forgot someone!

| [<img src="image/uiuc.png" width="100px">][UIUC] | [<img src="image/csl.png" width="100px">][CSL] | [<img src="image/nsf.png" width="100px">][NSF] | [<img src="image/darpa.png" width="100px">][DARPA IDEA] |
| :---: | :---: | :---: | :---: |



# License

Cpp-Taskflow is licensed under the [MIT License](./LICENSE).

* * *

[Tsung-Wei Huang]:       https://tsung-wei-huang.github.io/
[Chun-Xun Lin]:          https://github.com/clin99
[Martin Wong]:           https://ece.illinois.edu/directory/profile/mdfwong
[Andreas Olofsson]:      https://github.com/aolofsson
[Gitter]:                https://gitter.im/cpp-taskflow/Lobby
[Gitter badge]:          ./image/gitter_badge.svg
[GitHub releases]:       https://github.com/coo-taskflow/cpp-taskflow/releases
[GitHub issues]:         https://github.com/cpp-taskflow/cpp-taskflow/issues
[GitHub insights]:       https://github.com/cpp-taskflow/cpp-taskflow/pulse
[GitHub pull requests]:  https://github.com/cpp-taskflow/cpp-taskflow/pulls
[GraphViz]:              https://www.graphviz.org/
[AwesomeGraphViz]:       https://github.com/CodeFreezr/awesome-graphviz
[OpenMP Tasking]:        http://www.nersc.gov/users/software/programming-models/openmp/openmp-tasking/
[TBB FlowGraph]:         https://www.threadingbuildingblocks.org/tutorial-intel-tbb-flow-graph
[OpenTimer]:             https://github.com/OpenTimer/OpenTimer
[DtCraft]:               https://github.com/tsung-wei-huang/DtCraft
[totalgee]:              https://github.com/totalgee
[damienhocking]:         https://github.com/damienhocking
[ForgeMistress]:         https://github.com/ForgeMistress
[Patrik Huber]:          https://github.com/patrikhuber
[DARPA IDEA]:            https://www.darpa.mil/news-events/2017-09-13
[KingDuckZ]:             https://github.com/KingDuckZ
[NSF]:                   https://www.nsf.gov/
[UIUC]:                  https://illinois.edu/
[CSL]:                   https://csl.illinois.edu/
[wiki]:                  https://cpp-taskflow.github.io/cpp-taskflow/index.html
[release notes]:         https://cpp-taskflow.github.io/cpp-taskflow/Releases.html
[PayMe]:                 https://www.paypal.me/twhuang/10
[C++17]:                 https://en.wikipedia.org/wiki/C%2B%2B17
[email me]:              mailto:twh760812@gmail.com
[Cpp Conference 2018]:   https://github.com/CppCon/CppCon2018
[ChromeTracing]:         https://www.chromium.org/developers/how-tos/trace-event-profiling-tool
[IPDPS19]:               https://tsung-wei-huang.github.io/papers/ipdps19.pdf
[WorkStealing Wiki]:     https://en.wikipedia.org/wiki/Work_stealing

[std::invoke]:           https://en.cppreference.com/w/cpp/utility/functional/invoke
[std::future]:           https://en.cppreference.com/w/cpp/thread/future

[Firestorm]:             https://github.com/ForgeMistress/Firestorm
[Shiva]:                 https://shiva.gitbook.io/project/shiva
[PID Framework]:         http://pid.lirmm.net/pid-framework/index.html
[NovusCore]:             https://github.com/novuscore/NovusCore
[SA-PCB]:                https://github.com/choltz95/SA-PCB

[Presentation]:          https://cpp-taskflow.github.io/
[chrome://tracing]:      chrome://tracing
<|MERGE_RESOLUTION|>--- conflicted
+++ resolved
@@ -523,11 +523,7 @@
 A.precede(B);
 
 executor.run(tf).wait();  // run the taskflow
-<<<<<<< HEAD
 tf.dump(std::cout);       // dump the graph including dynamic tasks
-=======
-tf.dump(std::cout);      // dump the graph including dynamic tasks
->>>>>>> 481a00b4
 ```
 
 # Monitor Thread Activities 
